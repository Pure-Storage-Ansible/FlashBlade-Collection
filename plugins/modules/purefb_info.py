#!/usr/bin/python
# -*- coding: utf-8 -*-

# (c) 2019, Simon Dodsley (simon@purestorage.com)
# GNU General Public License v3.0+ (see COPYING or
# https://www.gnu.org/licenses/gpl-3.0.txt)

from __future__ import absolute_import, division, print_function

__metaclass__ = type

ANSIBLE_METADATA = {
    "metadata_version": "1.1",
    "status": ["preview"],
    "supported_by": "community",
}

DOCUMENTATION = r"""
---
module: purefb_info
version_added: '1.0.0'
short_description: Collect information from Pure Storage FlashBlade
description:
  - Collect information from a Pure Storage FlashBlade running the
    Purity//FB operating system. By default, the module will collect basic
    information including hosts, host groups, protection
    groups and volume counts. Additional information can be collected
    based on the configured set of arguements.
author:
  - Pure Storage Ansible Team (@sdodsley) <pure-ansible-team@purestorage.com>
options:
  gather_subset:
    description:
      - When supplied, this argument will define the information to be collected.
        Possible values for this include all, minimum, config, performance,
        capacity, network, subnets, lags, filesystems, snapshots, buckets,
        replication, policies, arrays, accounts, admins, ad, kerberos,
        drives and servers.
    required: false
    type: list
    elements: str
    default: minimum
extends_documentation_fragment:
  - purestorage.flashblade.purestorage.fb
"""

EXAMPLES = r"""
- name: collect default set of info
  purestorage.flashblade.purefb_info:
    fb_url: 10.10.10.2
    api_token: T-55a68eb5-c785-4720-a2ca-8b03903bf641
  register: blade_info
- name: show default information
  debug:
    msg: "{{ blade_info['purefb_info']['default'] }}"

- name: collect configuration and capacity info
  purestorage.flashblade.purefb_info:
    gather_subset:
      - config
    fb_url: 10.10.10.2
    api_token: T-55a68eb5-c785-4720-a2ca-8b03903bf641
  register: blade_info
- name: show config information
  debug:
    msg: "{{ blade_info['purefb_info']['config'] }}"

- name: collect all info
  purestorage.flashblade.purefb_info:
    gather_subset:
      - all
    fb_url: 10.10.10.2
    api_token: T-55a68eb5-c785-4720-a2ca-8b03903bf641
  register: blade_info
- name: show all information
  debug:
    msg: "{{ blade_info['purefb_info'] }}"
"""

RETURN = r"""
purefb_info:
  description: Returns the information collected from the FlashBlade
  returned: always
  type: dict
"""


from ansible.module_utils.basic import AnsibleModule
from ansible_collections.purestorage.flashblade.plugins.module_utils.purefb import (
    get_blade,
    get_system,
    purefb_argument_spec,
)
from datetime import datetime, timezone


MIN_REQUIRED_API_VERSION = "1.3"
HARD_LIMIT_API_VERSION = "1.4"
POLICIES_API_VERSION = "1.5"
CERT_GROUPS_API_VERSION = "1.8"
REPLICATION_API_VERSION = "1.9"
MULTIPROTOCOL_API_VERSION = "1.11"
MIN_32_API = "2.0"
LIFECYCLE_API_VERSION = "2.1"
SMB_MODE_API_VERSION = "2.2"
NFS_POLICY_API_VERSION = "2.3"
VSO_VERSION = "2.4"
DRIVES_API_VERSION = "2.5"
SECURITY_API_VERSION = "2.7"
BUCKET_API_VERSION = "2.8"
SMB_CLIENT_API_VERSION = "2.10"
SPACE_API_VERSION = "2.11"
PUBLIC_API_VERSION = "2.12"
NAP_API_VERSION = "2.13"
RA_DURATION_API_VERSION = "2.14"
SMTP_ENCRYPT_API_VERSION = "2.15"
<<<<<<< HEAD
SERVERS_API_VERSION = "2.16"
=======
SERVERS_API_VERSION = " 2.16"
>>>>>>> 1c9fb1b4


def _millisecs_to_time(millisecs):
    if millisecs:
        return (str(int(millisecs / 3600000 % 24)).zfill(2) + ":00",)
    return None


def _bytes_to_human(bytes_number):
    if bytes_number:
        labels = ["B/s", "KB/s", "MB/s", "GB/s", "TB/s", "PB/s"]
        i = 0
        double_bytes = bytes_number
        while i < len(labels) and bytes_number >= 1024:
            double_bytes = bytes_number / 1024.0
            i += 1
            bytes_number = bytes_number / 1024
        return str(round(double_bytes, 2)) + " " + labels[i]
    return None


def generate_default_dict(module, blade):
    default_info = {}
    defaults = blade.arrays.list_arrays().items[0]
    default_info["flashblade_name"] = defaults.name
    default_info["purity_version"] = defaults.version
    default_info["filesystems"] = len(blade.file_systems.list_file_systems().items)
    default_info["snapshots"] = len(
        blade.file_system_snapshots.list_file_system_snapshots().items
    )
    default_info["buckets"] = len(blade.buckets.list_buckets().items)
    default_info["object_store_users"] = len(
        blade.object_store_users.list_object_store_users().items
    )
    default_info["object_store_accounts"] = len(
        blade.object_store_accounts.list_object_store_accounts().items
    )
    default_info["blades"] = len(blade.blade.list_blades().items)
    default_info["certificates"] = len(blade.certificates.list_certificates().items)
    default_info["total_capacity"] = blade.arrays.list_arrays_space().items[0].capacity
    api_version = blade.api_version.list_versions().versions
    default_info["api_versions"] = api_version
    if POLICIES_API_VERSION in api_version:
        default_info["policies"] = len(blade.policies.list_policies().items)
    if CERT_GROUPS_API_VERSION in api_version:
        default_info["certificate_groups"] = len(
            blade.certificate_groups.list_certificate_groups().items
        )
    if REPLICATION_API_VERSION in api_version:
        default_info["fs_replicas"] = len(
            blade.file_system_replica_links.list_file_system_replica_links().items
        )
        default_info["remote_credentials"] = len(
            blade.object_store_remote_credentials.list_object_store_remote_credentials().items
        )
        default_info["bucket_replicas"] = len(
            blade.bucket_replica_links.list_bucket_replica_links().items
        )
        default_info["connected_arrays"] = len(
            blade.array_connections.list_array_connections().items
        )
        default_info["targets"] = len(blade.targets.list_targets().items)
        default_info["kerberos_keytabs"] = len(blade.keytabs.list_keytabs().items)
    # This section is just for REST 2.x features
    if MIN_32_API in api_version:
        blade = get_system(module)
        blade_info = list(blade.get_arrays().items)[0]
        default_info["syslog_servers"] = len(blade.get_syslog_servers().items)
        default_info["object_store_virtual_hosts"] = len(
            blade.get_object_store_virtual_hosts().items
        )
        default_info["api_clients"] = len(blade.get_api_clients().items)
        default_info["idle_timeout"] = int(blade_info.idle_timeout / 60000)
        if list(blade.get_arrays_eula().items)[0].signature.accepted:
            default_info["EULA"] = "Signed"
        else:
            default_info["EULA"] = "Not Signed"
        if NFS_POLICY_API_VERSION in api_version:
            admin_settings = list(blade.get_admins_settings().items)[0]
            default_info["max_login_attempts"] = admin_settings.max_login_attempts
            default_info["min_password_length"] = admin_settings.min_password_length
            if admin_settings.lockout_duration:
                default_info["lockout_duration"] = (
                    str(admin_settings.lockout_duration / 1000) + " seconds"
                )
        if NFS_POLICY_API_VERSION in api_version:
            default_info["smb_mode"] = getattr(blade_info, "smb_mode", None)
        if VSO_VERSION in api_version:
            default_info["timezone"] = blade_info.time_zone
        if DRIVES_API_VERSION in api_version:
            default_info["product_type"] = getattr(
                blade_info, "product_type", "Unknown"
            )
        if SECURITY_API_VERSION in api_version:
            dar = blade_info.encryption.data_at_rest
            default_info["encryption"] = {
                "data_at_rest_enabled": dar.enabled,
                "data_at_rest_algorithms": dar.algorithms,
                "data_at_rest_entropy_source": dar.entropy_source,
            }
            keys = list(blade.get_support_verification_keys().items)
            default_info["support_keys"] = {}
            for key in range(0, len(keys)):
                keyname = keys[key].name
                default_info["support_keys"][keyname] = {keys[key].verification_key}
            default_info["security_update"] = getattr(
                blade_info, "security_update", None
            )
        if NAP_API_VERSION in api_version:
            default_info["network_access_protocol"] = getattr(
                blade_info.network_access_policy, "name", "None"
            )
        ra_info = list(blade.get_support().items)[0]
        if ra_info.remote_assist_active:
            ra_expires = datetime.fromtimestamp(
                int(ra_info.remote_assist_expires) / 1000
            ).strftime("%Y-%m-%d %H:%M:%S")
            ra_opened = datetime.fromtimestamp(
                int(ra_info.remote_assist_opened) / 1000
            ).strftime("%Y-%m-%d %H:%M:%S")
        else:
            ra_expires = ra_opened = None
        default_info["remote_assist"] = {
            "phonehome_enabled": ra_info.phonehome_enabled,
            "proxy": ra_info.proxy,
            "ra_active": ra_info.remote_assist_active,
            "ra_expires": ra_expires,
            "ra_opened": ra_opened,
            "ra_status": ra_info.remote_assist_status,
        }
        if RA_DURATION_API_VERSION in api_version:
            default_info["remote_assist"][
                "ra_duration"
            ] = ra_info.remote_assist_duration
    return default_info


def generate_perf_dict(blade):
    perf_info = {}
    total_perf = blade.arrays.list_arrays_performance()
    http_perf = blade.arrays.list_arrays_performance(protocol="http")
    s3_perf = blade.arrays.list_arrays_performance(protocol="s3")
    nfs_perf = blade.arrays.list_arrays_performance(protocol="nfs")
    perf_info["aggregate"] = {
        "bytes_per_op": total_perf.items[0].bytes_per_op,
        "bytes_per_read": total_perf.items[0].bytes_per_read,
        "bytes_per_write": total_perf.items[0].bytes_per_write,
        "read_bytes_per_sec": total_perf.items[0].read_bytes_per_sec,
        "reads_per_sec": total_perf.items[0].reads_per_sec,
        "usec_per_other_op": total_perf.items[0].usec_per_other_op,
        "usec_per_read_op": total_perf.items[0].usec_per_read_op,
        "usec_per_write_op": total_perf.items[0].usec_per_write_op,
        "write_bytes_per_sec": total_perf.items[0].write_bytes_per_sec,
        "writes_per_sec": total_perf.items[0].writes_per_sec,
    }
    perf_info["http"] = {
        "bytes_per_op": http_perf.items[0].bytes_per_op,
        "bytes_per_read": http_perf.items[0].bytes_per_read,
        "bytes_per_write": http_perf.items[0].bytes_per_write,
        "read_bytes_per_sec": http_perf.items[0].read_bytes_per_sec,
        "reads_per_sec": http_perf.items[0].reads_per_sec,
        "usec_per_other_op": http_perf.items[0].usec_per_other_op,
        "usec_per_read_op": http_perf.items[0].usec_per_read_op,
        "usec_per_write_op": http_perf.items[0].usec_per_write_op,
        "write_bytes_per_sec": http_perf.items[0].write_bytes_per_sec,
        "writes_per_sec": http_perf.items[0].writes_per_sec,
    }
    perf_info["s3"] = {
        "bytes_per_op": s3_perf.items[0].bytes_per_op,
        "bytes_per_read": s3_perf.items[0].bytes_per_read,
        "bytes_per_write": s3_perf.items[0].bytes_per_write,
        "read_bytes_per_sec": s3_perf.items[0].read_bytes_per_sec,
        "reads_per_sec": s3_perf.items[0].reads_per_sec,
        "usec_per_other_op": s3_perf.items[0].usec_per_other_op,
        "usec_per_read_op": s3_perf.items[0].usec_per_read_op,
        "usec_per_write_op": s3_perf.items[0].usec_per_write_op,
        "write_bytes_per_sec": s3_perf.items[0].write_bytes_per_sec,
        "writes_per_sec": s3_perf.items[0].writes_per_sec,
    }
    perf_info["nfs"] = {
        "bytes_per_op": nfs_perf.items[0].bytes_per_op,
        "bytes_per_read": nfs_perf.items[0].bytes_per_read,
        "bytes_per_write": nfs_perf.items[0].bytes_per_write,
        "read_bytes_per_sec": nfs_perf.items[0].read_bytes_per_sec,
        "reads_per_sec": nfs_perf.items[0].reads_per_sec,
        "usec_per_other_op": nfs_perf.items[0].usec_per_other_op,
        "usec_per_read_op": nfs_perf.items[0].usec_per_read_op,
        "usec_per_write_op": nfs_perf.items[0].usec_per_write_op,
        "write_bytes_per_sec": nfs_perf.items[0].write_bytes_per_sec,
        "writes_per_sec": nfs_perf.items[0].writes_per_sec,
    }
    api_version = blade.api_version.list_versions().versions
    if REPLICATION_API_VERSION in api_version:
        file_repl_perf = (
            blade.array_connections.list_array_connections_performance_replication(
                type="file-system"
            )
        )
        obj_repl_perf = (
            blade.array_connections.list_array_connections_performance_replication(
                type="object-store"
            )
        )
        if len(file_repl_perf.total):
            perf_info["file_replication"] = {
                "received_bytes_per_sec": file_repl_perf.total[
                    0
                ].periodic.received_bytes_per_sec,
                "transmitted_bytes_per_sec": file_repl_perf.total[
                    0
                ].periodic.transmitted_bytes_per_sec,
            }
        if len(obj_repl_perf.total):
            perf_info["object_replication"] = {
                "received_bytes_per_sec": obj_repl_perf.total[
                    0
                ].periodic.received_bytes_per_sec,
                "transmitted_bytes_per_sec": obj_repl_perf.total[
                    0
                ].periodic.transmitted_bytes_per_sec,
            }
    return perf_info


def generate_config_dict(module, blade):
    config_info = {}
    bladev2 = get_system(module)
    api_version = blade.api_version.list_versions().versions
    if SERVERS_API_VERSION in api_version:
        config_info["dns"] = {}
        dns_configs = list(bladev2.get_dns().items)
        for config in range(0, len(dns_configs)):
            config_info["dns"][dns_configs[config].name] = {
                "nameservers": dns_configs[config].nameservers,
                "domain": dns_configs[config].domain,
            }
            config_info["dns"][dns_configs[config].name]["source"] = getattr(
                dns_configs[config].source, "name", None
            )
    else:
        config_info["dns"] = blade.dns.list_dns().items[0].to_dict()
    if SMTP_ENCRYPT_API_VERSION in api_version:
        snmp_config = list(bladev2.get_smtp_servers().items)[0]
        config_info["smtp"] = {
            "relay_host": snmp_config.relay_host,
            "sender_domain": snmp_config.sender_domain,
            "encryption_mode": snmp_config.encryption_mode,
            "name": snmp_config.name,
        }
    else:
        config_info["smtp"] = blade.smtp.list_smtp().items[0].to_dict()
    try:
        config_info["alert_watchers"] = (
            blade.alert_watchers.list_alert_watchers().items[0].to_dict()
        )
    except Exception:
        config_info["alert_watchers"] = ""
    if HARD_LIMIT_API_VERSION in api_version:
        config_info["array_management"] = (
            blade.directory_services.list_directory_services(names=["management"])
            .items[0]
            .to_dict()
        )
        config_info["directory_service_roles"] = {}
        roles = blade.directory_services.list_directory_services_roles()
        for role in range(0, len(roles.items)):
            role_name = roles.items[role].name
            config_info["directory_service_roles"][role_name] = {
                "group": roles.items[role].group,
                "group_base": roles.items[role].group_base,
            }
    config_info["nfs_directory_service"] = (
        blade.directory_services.list_directory_services(names=["nfs"])
        .items[0]
        .to_dict()
    )
    if SERVERS_API_VERSION not in api_version:
        config_info["smb_directory_service"] = (
            blade.directory_services.list_directory_services(names=["smb"])
            .items[0]
            .to_dict()
        )
    config_info["ntp"] = blade.arrays.list_arrays().items[0].ntp_servers
    config_info["ssl_certs"] = blade.certificates.list_certificates().items[0].to_dict()
    if CERT_GROUPS_API_VERSION in api_version:
        try:
            config_info["certificate_groups"] = (
                blade.certificate_groups.list_certificate_groups().items[0].to_dict()
            )
        except Exception:
            config_info["certificate_groups"] = ""
    if RA_DURATION_API_VERSION in api_version:
        config_info["syslog_servers"] = {}
        syslog_servers = list(bladev2.get_syslog_servers().items)
        for server in range(0, len(syslog_servers)):
            server_name = syslog_servers[server].name
            config_info["syslog_servers"][server_name] = {
                "uri": syslog_servers[server].uri,
                "services": syslog_servers[server].services,
            }
    if REPLICATION_API_VERSION in api_version:
        config_info["snmp_agents"] = {}
        snmp_agents = blade.snmp_agents.list_snmp_agents()
        for agent in range(0, len(snmp_agents.items)):
            agent_name = snmp_agents.items[agent].name
            config_info["snmp_agents"][agent_name] = {
                "version": snmp_agents.items[agent].version,
                "engine_id": snmp_agents.items[agent].engine_id,
            }
            if config_info["snmp_agents"][agent_name]["version"] == "v3":
                config_info["snmp_agents"][agent_name]["auth_protocol"] = (
                    snmp_agents.items[agent].v3.auth_protocol
                )
                config_info["snmp_agents"][agent_name]["privacy_protocol"] = (
                    snmp_agents.items[agent].v3.privacy_protocol
                )
                config_info["snmp_agents"][agent_name]["user"] = snmp_agents.items[
                    agent
                ].v3.user
        config_info["snmp_managers"] = {}
        snmp_managers = blade.snmp_managers.list_snmp_managers()
        for manager in range(0, len(snmp_managers.items)):
            mgr_name = snmp_managers.items[manager].name
            config_info["snmp_managers"][mgr_name] = {
                "version": snmp_managers.items[manager].version,
                "host": snmp_managers.items[manager].host,
                "notification": snmp_managers.items[manager].notification,
            }
            if config_info["snmp_managers"][mgr_name]["version"] == "v3":
                config_info["snmp_managers"][mgr_name]["auth_protocol"] = (
                    snmp_managers.items[manager].v3.auth_protocol
                )
                config_info["snmp_managers"][mgr_name]["privacy_protocol"] = (
                    snmp_managers.items[manager].v3.privacy_protocol
                )
                config_info["snmp_managers"][mgr_name]["user"] = snmp_managers.items[
                    manager
                ].v3.user
    if SMTP_ENCRYPT_API_VERSION in api_version:
        config_info["saml2sso"] = {}
        saml2 = list(bladev2.get_sso_saml2_idps().items)
        if saml2:
            config_info["saml2sso"] = {
                "enabled": saml2[0].enabled,
                "array_url": saml2[0].array_url,
                "name": saml2[0].name,
                "idp": {
                    "url": getattr(saml2[0].idp, "url", None),
                    "encrypt_enabled": saml2[0].idp.encrypt_assertion_enabled,
                    "sign_enabled": saml2[0].idp.sign_request_enabled,
                    "metadata_url": saml2[0].idp.metadata_url,
                },
                "sp": {
                    "decrypt_cred": getattr(
                        saml2[0].sp.decryption_credential, "name", None
                    ),
                    "sign_cred": getattr(saml2[0].sp.signing_credential, "name", None),
                },
            }
    return config_info


def generate_subnet_dict(blade):
    sub_info = {}
    subnets = blade.subnets.list_subnets()
    for sub in range(0, len(subnets.items)):
        sub_name = subnets.items[sub].name
        if subnets.items[sub].enabled:
            sub_info[sub_name] = {
                "gateway": subnets.items[sub].gateway,
                "mtu": subnets.items[sub].mtu,
                "vlan": subnets.items[sub].vlan,
                "prefix": subnets.items[sub].prefix,
                "services": subnets.items[sub].services,
            }
            sub_info[sub_name]["lag"] = subnets.items[sub].link_aggregation_group.name
            sub_info[sub_name]["interfaces"] = []
            for iface in range(0, len(subnets.items[sub].interfaces)):
                sub_info[sub_name]["interfaces"].append(
                    {"name": subnets.items[sub].interfaces[iface].name}
                )
    return sub_info


def generate_lag_dict(blade):
    lag_info = {}
    groups = blade.link_aggregation_groups.list_link_aggregation_groups()
    for groupcnt in range(0, len(groups.items)):
        lag_name = groups.items[groupcnt].name
        lag_info[lag_name] = {
            "lag_speed": groups.items[groupcnt].lag_speed,
            "port_speed": groups.items[groupcnt].port_speed,
            "status": groups.items[groupcnt].status,
        }
        lag_info[lag_name]["ports"] = []
        for port in range(0, len(groups.items[groupcnt].ports)):
            lag_info[lag_name]["ports"].append(
                {"name": groups.items[groupcnt].ports[port].name}
            )
    return lag_info


def generate_admin_dict(module, blade):
    admin_info = {}
    api_version = blade.api_version.list_versions().versions
    if MULTIPROTOCOL_API_VERSION in api_version:
        admins = blade.admins.list_admins()
        for admin in range(0, len(admins.items)):
            admin_name = admins.items[admin].name
            admin_info[admin_name] = {
                "api_token_timeout": admins.items[admin].api_token_timeout,
                "public_key": admins.items[admin].public_key,
                "local": admins.items[admin].is_local,
            }

    if MIN_32_API in api_version:
        bladev2 = get_system(module)
        admins = list(bladev2.get_admins().items)
        for admin in range(0, len(admins)):
            admin_name = admins[admin].name
            if admins[admin].api_token.expires_at:
                admin_info[admin_name]["token_expires"] = datetime.fromtimestamp(
                    admins[admin].api_token.expires_at / 1000
                ).strftime("%Y-%m-%d %H:%M:%S")
            else:
                admin_info[admin_name]["token_expires"] = None
            if admins[admin].api_token.created_at:
                admin_info[admin_name]["token_created"] = datetime.fromtimestamp(
                    admins[admin].api_token.created_at / 1000
                ).strftime("%Y-%m-%d %H:%M:%S")
            else:
                admin_info[admin_name]["token_created"] = None
            admin_info[admin_name]["role"] = admins[admin].role.name
            if NFS_POLICY_API_VERSION in api_version:
                admin_info[admin_name]["locked"] = admins[admin].locked
                admin_info[admin_name]["lockout_remaining"] = admins[
                    admin
                ].lockout_remaining
    return admin_info


def generate_targets_dict(blade):
    targets_info = {}
    targets = blade.targets.list_targets()
    for target in range(0, len(targets.items)):
        target_name = targets.items[target].name
        targets_info[target_name] = {
            "address": targets.items[target].address,
            "status": targets.items[target].status,
            "status_details": targets.items[target].status_details,
        }
    return targets_info


def generate_remote_creds_dict(blade):
    remote_creds_info = {}
    remote_creds = (
        blade.object_store_remote_credentials.list_object_store_remote_credentials()
    )
    for cred_cnt in range(0, len(remote_creds.items)):
        cred_name = remote_creds.items[cred_cnt].name
        remote_creds_info[cred_name] = {
            "access_key": remote_creds.items[cred_cnt].access_key_id,
            "remote_array": remote_creds.items[cred_cnt].remote.name,
        }
    return remote_creds_info


def generate_file_repl_dict(blade):
    file_repl_info = {}
    file_links = blade.file_system_replica_links.list_file_system_replica_links()
    for linkcnt in range(0, len(file_links.items)):
        fs_name = file_links.items[linkcnt].local_file_system.name
        file_repl_info[fs_name] = {
            "direction": file_links.items[linkcnt].direction,
            "lag": file_links.items[linkcnt].lag,
            "status": file_links.items[linkcnt].status,
            "remote_fs": file_links.items[linkcnt].remote.name
            + ":"
            + file_links.items[linkcnt].remote_file_system.name,
            "recovery_point": file_links.items[linkcnt].recovery_point,
        }
        file_repl_info[fs_name]["policies"] = []
        for policy_cnt in range(0, len(file_links.items[linkcnt].policies)):
            file_repl_info[fs_name]["policies"].append(
                file_links.items[linkcnt].policies[policy_cnt].display_name
            )
    return file_repl_info


def generate_bucket_repl_dict(module, blade):
    bucket_repl_info = {}
    bucket_links = blade.bucket_replica_links.list_bucket_replica_links()
    for linkcnt in range(0, len(bucket_links.items)):
        bucket_name = bucket_links.items[linkcnt].local_bucket.name
        bucket_repl_info[bucket_name] = {
            "direction": bucket_links.items[linkcnt].direction,
            "lag": bucket_links.items[linkcnt].lag,
            "paused": bucket_links.items[linkcnt].paused,
            "status": bucket_links.items[linkcnt].status,
            "remote_bucket": bucket_links.items[linkcnt].remote_bucket.name,
            "remote_credentials": bucket_links.items[linkcnt].remote_credentials.name,
            "recovery_point": bucket_links.items[linkcnt].recovery_point,
            "object_backlog": {},
        }
    api_version = blade.api_version.list_versions().versions
    if SMB_MODE_API_VERSION in api_version:
        blade = get_system(module)
        bucket_links = list(blade.get_bucket_replica_links().items)
        for linkcnt in range(0, len(bucket_links)):
            bucket_name = bucket_links[linkcnt].local_bucket.name
            bucket_repl_info[bucket_name]["object_backlog"] = {
                "bytes_count": bucket_links[linkcnt].object_backlog.bytes_count,
                "delete_ops_count": bucket_links[
                    linkcnt
                ].object_backlog.delete_ops_count,
                "other_ops_count": bucket_links[linkcnt].object_backlog.other_ops_count,
                "put_ops_count": bucket_links[linkcnt].object_backlog.put_ops_count,
            }
            bucket_repl_info[bucket_name]["cascading_enabled"] = bucket_links[
                linkcnt
            ].cascading_enabled
    return bucket_repl_info


def generate_network_dict(blade):
    net_info = {}
    ports = blade.network_interfaces.list_network_interfaces()
    for portcnt in range(0, len(ports.items)):
        int_name = ports.items[portcnt].name
        if ports.items[portcnt].enabled:
            net_info[int_name] = {
                "type": ports.items[portcnt].type,
                "mtu": ports.items[portcnt].mtu,
                "vlan": ports.items[portcnt].vlan,
                "address": ports.items[portcnt].address,
                "services": ports.items[portcnt].services,
                "gateway": ports.items[portcnt].gateway,
                "netmask": ports.items[portcnt].netmask,
            }
    return net_info


def generate_capacity_dict(module, blade):
    capacity_info = {}
    api_version = blade.api_version.list_versions().versions
    if SPACE_API_VERSION in api_version:
        blade2 = get_system(module)
        total_cap = list(blade2.get_arrays_space().items)[0]
        file_cap = list(blade2.get_arrays_space(type="file-system").items)[0]
        object_cap = list(blade2.get_arrays_space(type="object-store").items)[0]
        capacity_info["total"] = total_cap.capacity
        capacity_info["aggregate"] = {
            "data_reduction": total_cap.space.data_reduction,
            "snapshots": total_cap.space.snapshots,
            "total_physical": total_cap.space.total_physical,
            "unique": total_cap.space.unique,
            "virtual": total_cap.space.virtual,
            "total_provisioned": total_cap.space.total_provisioned,
            "available_provisioned": total_cap.space.available_provisioned,
            "available_ratio": total_cap.space.available_ratio,
            "destroyed": total_cap.space.destroyed,
            "destroyed_virtual": total_cap.space.destroyed_virtual,
            "shared": getattr(total_cap.space, "shared", None),
        }
        capacity_info["file-system"] = {
            "data_reduction": file_cap.space.data_reduction,
            "snapshots": file_cap.space.snapshots,
            "total_physical": file_cap.space.total_physical,
            "unique": file_cap.space.unique,
            "virtual": file_cap.space.virtual,
            "total_provisioned": total_cap.space.total_provisioned,
            "available_provisioned": total_cap.space.available_provisioned,
            "available_ratio": total_cap.space.available_ratio,
            "destroyed": total_cap.space.destroyed,
            "destroyed_virtual": total_cap.space.destroyed_virtual,
            "shared": getattr(total_cap.space, "shared", None),
        }
        capacity_info["object-store"] = {
            "data_reduction": object_cap.space.data_reduction,
            "snapshots": object_cap.space.snapshots,
            "total_physical": object_cap.space.total_physical,
            "unique": object_cap.space.unique,
            "virtual": file_cap.space.virtual,
            "total_provisioned": total_cap.space.total_provisioned,
            "available_provisioned": total_cap.space.available_provisioned,
            "available_ratio": total_cap.space.available_ratio,
            "destroyed": total_cap.space.destroyed,
            "destroyed_virtual": total_cap.space.destroyed_virtual,
            "shared": getattr(total_cap.space, "shared", None),
        }
    else:
        total_cap = blade.arrays.list_arrays_space()
        file_cap = blade.arrays.list_arrays_space(type="file-system")
        object_cap = blade.arrays.list_arrays_space(type="object-store")
        capacity_info["total"] = total_cap.items[0].capacity
        capacity_info["aggregate"] = {
            "data_reduction": total_cap.items[0].space.data_reduction,
            "snapshots": total_cap.items[0].space.snapshots,
            "total_physical": total_cap.items[0].space.total_physical,
            "unique": total_cap.items[0].space.unique,
            "virtual": total_cap.items[0].space.virtual,
        }
        capacity_info["file-system"] = {
            "data_reduction": file_cap.items[0].space.data_reduction,
            "snapshots": file_cap.items[0].space.snapshots,
            "total_physical": file_cap.items[0].space.total_physical,
            "unique": file_cap.items[0].space.unique,
            "virtual": file_cap.items[0].space.virtual,
        }
        capacity_info["object-store"] = {
            "data_reduction": object_cap.items[0].space.data_reduction,
            "snapshots": object_cap.items[0].space.snapshots,
            "total_physical": object_cap.items[0].space.total_physical,
            "unique": object_cap.items[0].space.unique,
            "virtual": file_cap.items[0].space.virtual,
        }

    return capacity_info


def generate_snap_dict(blade):
    snap_info = {}
    snaps = blade.file_system_snapshots.list_file_system_snapshots()
    api_version = blade.api_version.list_versions().versions
    for snap in range(0, len(snaps.items)):
        snapshot = snaps.items[snap].name
        snap_info[snapshot] = {
            "destroyed": snaps.items[snap].destroyed,
            "source": snaps.items[snap].source,
            "suffix": snaps.items[snap].suffix,
            "source_destroyed": snaps.items[snap].source_destroyed,
            "created": datetime.fromtimestamp(
                snaps.items[snap].created / 1000,
                tz=timezone.utc,
            ).strftime("%Y-%m-%dT%H:%M:%SZ"),
            "time_remaining": getattr(snaps.items[snap], "time_remaining", None),
        }
        if REPLICATION_API_VERSION in api_version:
            snap_info[snapshot]["owner"] = snaps.items[snap].owner.name
            snap_info[snapshot]["owner_destroyed"] = snaps.items[snap].owner_destroyed
            snap_info[snapshot]["source_display_name"] = snaps.items[
                snap
            ].source_display_name
            snap_info[snapshot]["source_is_local"] = snaps.items[snap].source_is_local
            snap_info[snapshot]["source_location"] = snaps.items[
                snap
            ].source_location.name
            snap_info[snapshot]["policies"] = []
            if PUBLIC_API_VERSION in api_version:
                if hasattr(snaps.items[snap], "policies"):
                    for policy in range(0, len(snaps.items[snap].policies)):
                        snap_info[snapshot]["policies"].append(
                            {
                                "name": snaps.items[snap].policies[policy].name,
                                "location": snaps.items[snap]
                                .policies[policy]
                                .location.name,
                            }
                        )
    return snap_info


def generate_snap_transfer_dict(blade):
    snap_transfer_info = {}
    snap_transfers = blade.file_system_snapshots.list_file_system_snapshots_transfer()
    for snap_transfer in range(0, len(snap_transfers.items)):
        transfer = snap_transfers.items[snap_transfer].name
        snap_transfer_info[transfer] = {
            "completed": snap_transfers.items[snap_transfer].completed,
            "data_transferred": snap_transfers.items[snap_transfer].data_transferred,
            "progress": snap_transfers.items[snap_transfer].progress,
            "direction": snap_transfers.items[snap_transfer].direction,
            "remote": snap_transfers.items[snap_transfer].remote.name,
            "remote_snapshot": snap_transfers.items[snap_transfer].remote_snapshot.name,
            "started": snap_transfers.items[snap_transfer].started,
            "status": snap_transfers.items[snap_transfer].status,
        }
    return snap_transfer_info


def generate_array_conn_dict(module, blade):
    array_conn_info = {}
    arraysv2 = {}
    api_version = blade.api_version.list_versions().versions
    arrays = blade.array_connections.list_array_connections()
    if NFS_POLICY_API_VERSION in api_version:
        bladev2 = get_system(module)
        arraysv2 = list(bladev2.get_array_connections().items)
    for arraycnt in range(0, len(arrays.items)):
        array = arrays.items[arraycnt].remote.name
        array_conn_info[array] = {
            "encrypted": arrays.items[arraycnt].encrypted,
            "replication_addresses": arrays.items[arraycnt].replication_addresses,
            "management_address": arrays.items[arraycnt].management_address,
            "status": arrays.items[arraycnt].status,
            "version": arrays.items[arraycnt].version,
            "throttle": [],
        }
        if arrays.items[arraycnt].encrypted:
            array_conn_info[array]["ca_certificate_group"] = arrays.items[
                arraycnt
            ].ca_certificate_group.name
        for v2array in range(0, len(arraysv2)):
            if arraysv2[v2array].remote.name == array:
                array_conn_info[array]["throttle"] = {
                    "default_limit": _bytes_to_human(
                        arraysv2[v2array].throttle.default_limit
                    ),
                    "window_limit": _bytes_to_human(
                        arraysv2[v2array].throttle.window_limit
                    ),
                    "window_start": _millisecs_to_time(
                        arraysv2[v2array].throttle.window.start
                    ),
                    "window_end": _millisecs_to_time(
                        arraysv2[v2array].throttle.window.end
                    ),
                }
    return array_conn_info


def generate_policies_dict(blade):
    policies_info = {}
    policies = blade.policies.list_policies()
    for policycnt in range(0, len(policies.items)):
        policy = policies.items[policycnt].name
        policies_info[policy] = {}
        policies_info[policy]["enabled"] = policies.items[policycnt].enabled
        if policies.items[policycnt].rules:
            policies_info[policy]["rules"] = (
                policies.items[policycnt].rules[0].to_dict()
            )
    return policies_info


def generate_bucket_dict(module, blade):
    bucket_info = {}
    buckets = blade.buckets.list_buckets()
    for bckt in range(0, len(buckets.items)):
        bucket = buckets.items[bckt].name
        bucket_info[bucket] = {
            "versioning": buckets.items[bckt].versioning,
            "bucket_type": getattr(buckets.items[bckt], "bucket_type", None),
            "object_count": buckets.items[bckt].object_count,
            "id": buckets.items[bckt].id,
            "account_name": buckets.items[bckt].account.name,
            "data_reduction": buckets.items[bckt].space.data_reduction,
            "snapshot_space": buckets.items[bckt].space.snapshots,
            "total_physical_space": buckets.items[bckt].space.total_physical,
            "unique_space": buckets.items[bckt].space.unique,
            "virtual_space": buckets.items[bckt].space.virtual,
            "total_provisioned_space": getattr(
                buckets.items[bckt].space, "total_provisioned", None
            ),
            "available_provisioned_space": getattr(
                buckets.items[bckt].space, "available_provisioned", None
            ),
            "available_ratio": getattr(
                buckets.items[bckt].space, "available_ratio", None
            ),
            "destroyed_space": getattr(buckets.items[bckt].space, "destroyed", None),
            "destroyed_virtual_space": getattr(
                buckets.items[bckt].space, "destroyed_virtual", None
            ),
            "created": buckets.items[bckt].created,
            "destroyed": buckets.items[bckt].destroyed,
            "time_remaining": buckets.items[bckt].time_remaining,
            "time_remaining_status": getattr(
                buckets.items[bckt], "time_remaining_status", None
            ),
            "lifecycle_rules": {},
        }
    api_version = blade.api_version.list_versions().versions
    if LIFECYCLE_API_VERSION in api_version:
        blade = get_system(module)
        for bckt in range(0, len(buckets.items)):
            if buckets.items[bckt].destroyed:
                # skip processing buckets marked as destroyed
                continue
            all_rules = list(
                blade.get_lifecycle_rules(bucket_ids=[buckets.items[bckt].id]).items
            )
            for rule in range(0, len(all_rules)):
                bucket_name = all_rules[rule].bucket.name
                rule_id = all_rules[rule].rule_id
                if all_rules[rule].keep_previous_version_for:
                    keep_previous_version_for = int(
                        all_rules[rule].keep_previous_version_for / 86400000
                    )
                else:
                    keep_previous_version_for = None
                if all_rules[rule].keep_current_version_for:
                    keep_current_version_for = int(
                        all_rules[rule].keep_current_version_for / 86400000
                    )
                else:
                    keep_current_version_for = None
                if all_rules[rule].abort_incomplete_multipart_uploads_after:
                    abort_incomplete_multipart_uploads_after = int(
                        all_rules[rule].abort_incomplete_multipart_uploads_after
                        / 86400000
                    )
                else:
                    abort_incomplete_multipart_uploads_after = None
                if all_rules[rule].keep_current_version_until:
                    keep_current_version_until = datetime.fromtimestamp(
                        all_rules[rule].keep_current_version_until / 1000
                    ).strftime("%Y-%m-%d")
                else:
                    keep_current_version_until = None
                bucket_info[bucket_name]["lifecycle_rules"][rule_id] = {
                    "keep_previous_version_for (days)": keep_previous_version_for,
                    "keep_current_version_for (days)": keep_current_version_for,
                    "keep_current_version_until": keep_current_version_until,
                    "prefix": all_rules[rule].prefix,
                    "enabled": all_rules[rule].enabled,
                    "abort_incomplete_multipart_uploads_after (days)": abort_incomplete_multipart_uploads_after,
                    "cleanup_expired_object_delete_marker": all_rules[
                        rule
                    ].cleanup_expired_object_delete_marker,
                }
        if VSO_VERSION in api_version:
            buckets = list(blade.get_buckets().items)
            for bucket in range(0, len(buckets)):
                bucket_info[buckets[bucket].name]["bucket_type"] = buckets[
                    bucket
                ].bucket_type
            if BUCKET_API_VERSION in api_version:
                for bucket in range(0, len(buckets)):
                    bucket_info[buckets[bucket].name]["retention_lock"] = buckets[
                        bucket
                    ].retention_lock
                    bucket_info[buckets[bucket].name]["quota_limit"] = buckets[
                        bucket
                    ].quota_limit
                    bucket_info[buckets[bucket].name]["object_lock_config"] = {
                        "enabled": buckets[bucket].object_lock_config.enabled,
                        "freeze_locked_objects": buckets[
                            bucket
                        ].object_lock_config.freeze_locked_objects,
                    }
                    if buckets[bucket].object_lock_config.enabled:
                        bucket_info[buckets[bucket].name]["object_lock_config"][
                            "default_retention"
                        ] = getattr(
                            buckets[bucket].object_lock_config, "default_retention", ""
                        )
                        bucket_info[buckets[bucket].name]["object_lock_config"][
                            "default_retention_mode"
                        ] = getattr(
                            buckets[bucket].object_lock_config,
                            "default_retention_mode",
                            "",
                        )
                    bucket_info[buckets[bucket].name]["eradication_config"] = {
                        "eradication_delay": buckets[
                            bucket
                        ].eradication_config.eradication_delay,
                        "manual_eradication": buckets[
                            bucket
                        ].eradication_config.manual_eradication,
                    }
                    if NAP_API_VERSION in api_version:
                        bucket_info[buckets[bucket].name]["eradication_config"][
                            "eradication_mode"
                        ] = buckets[bucket].eradication_config.eradication_mode
                    if PUBLIC_API_VERSION in api_version:
                        bucket_info[buckets[bucket].name]["public_status"] = buckets[
                            bucket
                        ].public_status
                        bucket_info[buckets[bucket].name]["public_access_config"] = {
                            "block_new_public_policies": buckets[
                                bucket
                            ].public_access_config.block_new_public_policies,
                            "block_public_access": buckets[
                                bucket
                            ].public_access_config.block_public_access,
                        }

    return bucket_info


def generate_kerb_dict(blade):
    kerb_info = {}
    keytabs = list(blade.get_keytabs().items)
    for ktab in range(0, len(keytabs)):
        keytab_name = keytabs[ktab].prefix
        kerb_info[keytab_name] = {}
        for key in range(0, len(keytabs)):
            if keytabs[key].prefix == keytab_name:
                kerb_info[keytab_name][keytabs[key].suffix] = {
                    "fqdn": keytabs[key].fqdn,
                    "kvno": keytabs[key].kvno,
                    "principal": keytabs[key].principal,
                    "realm": keytabs[key].realm,
                    "encryption_type": keytabs[key].encryption_type,
                }
    return kerb_info


def generate_ad_dict(blade):
    ad_info = {}
    active_directory = blade.get_active_directory()
    if active_directory.total_item_count != 0:
        ad_account = list(active_directory.items)[0]
        ad_info[ad_account.name] = {
            "computer": ad_account.computer_name,
            "domain": ad_account.domain,
            "directory_servers": ad_account.directory_servers,
            "kerberos_servers": ad_account.kerberos_servers,
            "service_principals": ad_account.service_principal_names,
            "join_ou": ad_account.join_ou,
            "encryption_types": ad_account.encryption_types,
            "global_catalog_servers": getattr(
                ad_account, "global_catalog_servers", None
            ),
        }
    return ad_info


def generate_bucket_access_policies_dict(blade):
    policies_info = {}
    buckets = list(blade.get_buckets().items)
    for bucket in range(0, len(buckets)):
        policies = list(
            blade.get_buckets_bucket_access_policies(
                bucket_names=[buckets[bucket].name]
            ).items
        )
        for policy in range(0, len(policies)):
            policy_name = policies[policy].name
            policies_info[policy_name] = {
                "description": policies[policy].description,
                "enabled": policies[policy].enabled,
                "local": policies[policy].is_local,
                "rules": [],
            }
            for rule in range(0, len(policies[policy].rules)):
                policies_info[policy_name]["rules"].append(
                    {
                        "actions": policies[policy].rules[rule].actions,
                        "resources": policies[policy].rules[rule].resources,
                        "all_principals": policies[policy].rules[rule].principals.all,
                        "effect": policies[policy].rules[rule].effect,
                        "name": policies[policy].rules[rule].name,
                    }
                )
    return policies_info


def generate_bucket_cross_object_policies_dict(blade):
    policies_info = {}
    buckets = list(blade.get_buckets().items)
    for bucket in range(0, len(buckets)):
        policies = list(
            blade.get_buckets_cross_origin_resource_sharing_policies(
                bucket_names=[buckets[bucket].name]
            ).items
        )
        for policy in range(0, len(policies)):
            policy_name = policies[policy].name
            policies_info[policy_name] = {
                "allowed_headers": policies[policy].allowed_headers,
                "allowed_methods": policies[policy].allowed_methods,
                "allowed_origins": policies[policy].allowed_origins,
            }
    return policies_info


def generate_object_store_access_policies_dict(blade):
    policies_info = {}
    policies = list(blade.get_object_store_access_policies().items)
    for policy in range(0, len(policies)):
        policy_name = policies[policy].name
        policies_info[policy_name] = {
            "ARN": policies[policy].arn,
            "description": policies[policy].description,
            "enabled": policies[policy].enabled,
            "local": policies[policy].is_local,
            "rules": [],
        }
        for rule in range(0, len(policies[policy].rules)):
            policies_info[policy_name]["rules"].append(
                {
                    "actions": policies[policy].rules[rule].actions,
                    "conditions": {
                        "source_ips": policies[policy]
                        .rules[rule]
                        .conditions.source_ips,
                        "s3_delimiters": policies[policy]
                        .rules[rule]
                        .conditions.s3_delimiters,
                        "s3_prefixes": policies[policy]
                        .rules[rule]
                        .conditions.s3_prefixes,
                    },
                    "effect": policies[policy].rules[rule].effect,
                    "name": policies[policy].rules[rule].name,
                }
            )
    return policies_info


def generate_nfs_export_policies_dict(blade):
    policies_info = {}
    policies = list(blade.get_nfs_export_policies().items)
    for policy in range(0, len(policies)):
        policy_name = policies[policy].name
        policies_info[policy_name] = {
            "local": policies[policy].is_local,
            "enabled": policies[policy].enabled,
            "rules": [],
        }
        for rule in range(0, len(policies[policy].rules)):
            policies_info[policy_name]["rules"].append(
                {
                    "access": policies[policy].rules[rule].access,
                    "anongid": policies[policy].rules[rule].anongid,
                    "anonuid": policies[policy].rules[rule].anonuid,
                    "atime": policies[policy].rules[rule].atime,
                    "client": policies[policy].rules[rule].client,
                    "fileid_32bit": policies[policy].rules[rule].fileid_32bit,
                    "permission": policies[policy].rules[rule].permission,
                    "secure": policies[policy].rules[rule].secure,
                    "security": policies[policy].rules[rule].security,
                    "index": policies[policy].rules[rule].index,
                }
            )
    return policies_info


def generate_smb_client_policies_dict(blade):
    policies_info = {}
    policies = list(blade.get_smb_client_policies().items)
    for policy in range(0, len(policies)):
        policy_name = policies[policy].name
        policies_info[policy_name] = {
            "local": policies[policy].is_local,
            "enabled": policies[policy].enabled,
            "version": policies[policy].version,
            "rules": [],
        }
        for rule in range(0, len(policies[policy].rules)):
            policies_info[policy_name]["rules"].append(
                {
                    "name": policies[policy].rules[rule].name,
                    "change": getattr(policies[policy].rules[rule], "change", None),
                    "full_control": getattr(
                        policies[policy].rules[rule], "full_control", None
                    ),
                    "principal": getattr(
                        policies[policy].rules[rule], "principal", None
                    ),
                    "read": getattr(policies[policy].rules[rule], "read", None),
                    "client": getattr(policies[policy].rules[rule], "client", None),
                    "index": getattr(policies[policy].rules[rule], "index", None),
                    "policy_version": getattr(
                        policies[policy].rules[rule], "policy_version", None
                    ),
                    "encryption": getattr(
                        policies[policy].rules[rule], "encryption", None
                    ),
                    "permission": getattr(
                        policies[policy].rules[rule], "permission", None
                    ),
                }
            )
    return policies_info


def generate_object_store_accounts_dict(blade):
    account_info = {}
    accounts = list(blade.get_object_store_accounts().items)
    for account in range(0, len(accounts)):
        acc_name = accounts[account].name
        account_info[acc_name] = {
            "object_count": accounts[account].object_count,
            "data_reduction": accounts[account].space.data_reduction,
            "snapshots_space": accounts[account].space.snapshots,
            "total_physical_space": accounts[account].space.total_physical,
            "unique_space": accounts[account].space.unique,
            "virtual_space": accounts[account].space.virtual,
            "total_provisioned_space": getattr(
                accounts[account].space, "total_provisioned", None
            ),
            "available_provisioned_space": getattr(
                accounts[account].space, "available_provisioned", None
            ),
            "available_ratio": getattr(
                accounts[account].space, "available_ratio", None
            ),
            "destroyed_space": getattr(accounts[account].space, "destroyed", None),
            "destroyed_virtual_space": getattr(
                accounts[account].space, "destroyed_virtual", None
            ),
            "quota_limit": getattr(accounts[account], "quota_limit", None),
            "hard_limit_enabled": getattr(
                accounts[account], "hard_limit_enabled", None
            ),
            "total_provisioned": getattr(
                accounts[account].space, "total_provisioned", None
            ),
            "users": {},
        }
        try:
            account_info[acc_name]["bucket_defaults"] = {
                "hard_limit_enabled": accounts[
                    account
                ].bucket_defaults.hard_limit_enabled,
                "quota_limit": accounts[account].bucket_defaults.quota_limit,
            }
        except AttributeError:
            pass
        try:
            account_info[acc_name]["public_access_config"] = {
                "block_new_public_policies": accounts[
                    account
                ].public_access_config.block_new_public_policies,
                "block_public_access": accounts[
                    account
                ].public_access_config.block_public_access,
            }
        except AttributeError:
            pass
        acc_users = list(
            blade.get_object_store_users(filter='name="' + acc_name + '/*"').items
        )
        for acc_user in range(0, len(acc_users)):
            user_name = acc_users[acc_user].name.split("/")[1]
            account_info[acc_name]["users"][user_name] = {"keys": [], "policies": []}
            if (
                blade.get_object_store_access_keys(
                    filter='user.name="' + acc_users[acc_user].name + '"'
                ).total_item_count
                != 0
            ):
                access_keys = list(
                    blade.get_object_store_access_keys(
                        filter='user.name="' + acc_users[acc_user].name + '"'
                    ).items
                )
                for key in range(0, len(access_keys)):
                    account_info[acc_name]["users"][user_name]["keys"].append(
                        {
                            "name": access_keys[key].name,
                            "enabled": bool(access_keys[key].enabled),
                        }
                    )
            if (
                blade.get_object_store_access_policies_object_store_users(
                    member_names=[acc_users[acc_user].name]
                ).total_item_count
                != 0
            ):
                policies = list(
                    blade.get_object_store_access_policies_object_store_users(
                        member_names=[acc_users[acc_user].name]
                    ).items
                )
                for policy in range(0, len(policies)):
                    account_info[acc_name]["users"][user_name]["policies"].append(
                        policies[policy].policy.name
                    )
    return account_info


def generate_fs_dict(module, blade):
    api_version = blade.api_version.list_versions().versions
    if SMB_MODE_API_VERSION in api_version:
        bladev2 = get_system(module)
        fsys_v2 = list(bladev2.get_file_systems().items)
    fs_info = {}
    fsys = blade.file_systems.list_file_systems()
    for fsystem in range(0, len(fsys.items)):
        share = fsys.items[fsystem].name
        fs_info[share] = {
            "fast_remove": fsys.items[fsystem].fast_remove_directory_enabled,
            "snapshot_enabled": fsys.items[fsystem].snapshot_directory_enabled,
            "provisioned": fsys.items[fsystem].provisioned,
            "destroyed": fsys.items[fsystem].destroyed,
            "nfs_rules": fsys.items[fsystem].nfs.rules,
            "nfs_v3": getattr(fsys.items[fsystem].nfs, "v3_enabled", False),
            "nfs_v4_1": getattr(fsys.items[fsystem].nfs, "v4_1_enabled", False),
            "user_quotas": {},
            "group_quotas": {},
        }
        if fsys.items[fsystem].http.enabled:
            fs_info[share]["http"] = fsys.items[fsystem].http.enabled
        if fsys.items[fsystem].smb.enabled:
            fs_info[share]["smb_mode"] = fsys.items[fsystem].smb.acl_mode
        api_version = blade.api_version.list_versions().versions
        if MULTIPROTOCOL_API_VERSION in api_version:
            fs_info[share]["multi_protocol"] = {
                "safegaurd_acls": fsys.items[fsystem].multi_protocol.safeguard_acls,
                "access_control_style": fsys.items[
                    fsystem
                ].multi_protocol.access_control_style,
            }
        if HARD_LIMIT_API_VERSION in api_version:
            fs_info[share]["hard_limit"] = fsys.items[fsystem].hard_limit_enabled
        if REPLICATION_API_VERSION in api_version:
            fs_info[share]["promotion_status"] = fsys.items[fsystem].promotion_status
            fs_info[share]["requested_promotion_state"] = fsys.items[
                fsystem
            ].requested_promotion_state
            fs_info[share]["writable"] = fsys.items[fsystem].writable
            fs_info[share]["source"] = {
                "is_local": fsys.items[fsystem].source.is_local,
                "name": fsys.items[fsystem].source.name,
            }
        if SMB_MODE_API_VERSION in api_version:
            for v2fs in range(0, len(fsys_v2)):
                if fsys_v2[v2fs].name == share:
                    fs_info[share]["default_group_quota"] = fsys_v2[
                        v2fs
                    ].default_group_quota
                    fs_info[share]["default_user_quota"] = fsys_v2[
                        v2fs
                    ].default_user_quota
                    if NFS_POLICY_API_VERSION in api_version:
                        fs_info[share]["export_policy"] = fsys_v2[
                            v2fs
                        ].nfs.export_policy.name
        if VSO_VERSION in api_version:
            for v2fs in range(0, len(fsys_v2)):
                if fsys_v2[v2fs].name == share:
                    try:
                        fs_groups = True
                        fs_group_quotas = list(
                            bladev2.get_quotas_groups(file_system_names=[share]).items
                        )
                    except Exception:
                        fs_groups = False
                    try:
                        fs_users = True
                        fs_user_quotas = list(
                            bladev2.get_quotas_users(file_system_names=[share]).items
                        )
                    except Exception:
                        fs_users = False
                    if fs_groups:
                        for group_quota in range(0, len(fs_group_quotas)):
                            group_name = fs_group_quotas[group_quota].name.rsplit("/")[
                                1
                            ]
                            fs_info[share]["group_quotas"][group_name] = {
                                "group_id": fs_group_quotas[group_quota].group.id,
                                "group_name": fs_group_quotas[group_quota].group.name,
                                "quota": fs_group_quotas[group_quota].quota,
                                "usage": fs_group_quotas[group_quota].usage,
                            }
                    if fs_users:
                        for user_quota in range(0, len(fs_user_quotas)):
                            user_name = fs_user_quotas[user_quota].name.rsplit("/")[1]
                            fs_info[share]["user_quotas"][user_name] = {
                                "user_id": fs_user_quotas[user_quota].user.id,
                                "user_name": fs_user_quotas[user_quota].user.name,
                                "quota": fs_user_quotas[user_quota].quota,
                                "usage": fs_user_quotas[user_quota].usage,
                            }
            if PUBLIC_API_VERSION in api_version:
                for v2fs in range(0, len(fsys_v2)):
                    if fsys_v2[v2fs].name == share:
                        fs_info[share]["smb_client_policy"] = getattr(
                            fsys_v2[v2fs].smb.client_policy, "name", None
                        )
                        fs_info[share]["smb_share_policy"] = getattr(
                            fsys_v2[v2fs].smb.share_policy, "name", None
                        )
                        fs_info[share]["smb_continuous_availability_enabled"] = fsys_v2[
                            v2fs
                        ].smb.continuous_availability_enabled
                        fs_info[share]["multi_protocol_access_control_style"] = getattr(
                            fsys_v2[v2fs].multi_protocol, "access_control_style", None
                        )
                        fs_info[share]["multi_protocol_safeguard_acls"] = fsys_v2[
                            v2fs
                        ].multi_protocol.safeguard_acls

    return fs_info


def generate_drives_dict(blade):
    """
    Drives information is only available for the Legend chassis.
    The Legend chassis product_name has // in it so only bother if
    that is the case.
    """
    drives_info = {}
    drives = list(blade.get_drives().items)
    if "//" in list(blade.get_arrays().items)[0].product_type:
        for drive in range(0, len(drives)):
            name = drives[drive].name
            drives_info[name] = {
                "progress": getattr(drives[drive], "progress", None),
                "raw_capacity": getattr(drives[drive], "raw_capacity", None),
                "status": getattr(drives[drive], "status", None),
                "details": getattr(drives[drive], "details", None),
                "type": getattr(drives[drive], "type", None),
            }
    return drives_info


def generate_servers_dict(blade):
    servers_info = {}
    servers = list(blade.get_servers().items)
    for server in range(0, len(servers)):
        name = servers[server].name
        servers_info[name] = {
            "created": datetime.fromtimestamp(servers[server].created / 1000).strftime(
                "%Y-%m-%d %H:%M:%S"
            ),
            "dns": [],
            "directory_services": [],
        }
        for d_serv in range(0, len(servers[server].directory_services)):
            servers_info[name]["directory_services"].append(
                servers[server].directory_services[d_serv].name
            )
        for dns in range(0, len(servers[server].dns)):
            servers_info[name]["dns"].append(servers[server].dns[dns].name)
    return servers_info


def main():
    argument_spec = purefb_argument_spec()
    argument_spec.update(
        dict(gather_subset=dict(default="minimum", type="list", elements="str"))
    )

    module = AnsibleModule(argument_spec, supports_check_mode=True)

    blade = get_blade(module)
    versions = blade.api_version.list_versions().versions

    if MIN_REQUIRED_API_VERSION not in versions:
        module.fail_json(
            msg="Minimum FlashBlade REST version required: {0}".format(
                MIN_REQUIRED_API_VERSION
            )
        )
    if not module.params["gather_subset"]:
        module.params["gather_subset"] = ["minimum"]
    subset = [test.lower() for test in module.params["gather_subset"]]
    valid_subsets = (
        "all",
        "minimum",
        "config",
        "performance",
        "capacity",
        "network",
        "subnets",
        "lags",
        "filesystems",
        "snapshots",
        "buckets",
        "arrays",
        "replication",
        "policies",
        "accounts",
        "admins",
        "ad",
        "kerberos",
        "drives",
        "servers",
    )
    subset_test = (test in valid_subsets for test in subset)
    if not all(subset_test):
        module.fail_json(
            msg="value must gather_subset must be one or more of: %s, got: %s"
            % (",".join(valid_subsets), ",".join(subset))
        )

    info = {}

    api_version = blade.api_version.list_versions().versions
    if "minimum" in subset or "all" in subset:
        info["default"] = generate_default_dict(module, blade)
    if "performance" in subset or "all" in subset:
        info["performance"] = generate_perf_dict(blade)
    if "config" in subset or "all" in subset:
        info["config"] = generate_config_dict(module, blade)
    if "capacity" in subset or "all" in subset:
        info["capacity"] = generate_capacity_dict(module, blade)
    if "lags" in subset or "all" in subset:
        info["lag"] = generate_lag_dict(blade)
    if "network" in subset or "all" in subset:
        info["network"] = generate_network_dict(blade)
    if "subnets" in subset or "all" in subset:
        info["subnet"] = generate_subnet_dict(blade)
    if "filesystems" in subset or "all" in subset:
        info["filesystems"] = generate_fs_dict(module, blade)
    if "admins" in subset or "all" in subset:
        info["admins"] = generate_admin_dict(module, blade)
    if "snapshots" in subset or "all" in subset:
        info["snapshots"] = generate_snap_dict(blade)
    if "buckets" in subset or "all" in subset:
        info["buckets"] = generate_bucket_dict(module, blade)
    if POLICIES_API_VERSION in api_version:
        if "policies" in subset or "all" in subset:
            info["policies"] = generate_policies_dict(blade)
            info["snapshot_policies"] = generate_policies_dict(blade)
    if REPLICATION_API_VERSION in api_version:
        if "arrays" in subset or "all" in subset:
            info["arrays"] = generate_array_conn_dict(module, blade)
        if "replication" in subset or "all" in subset:
            info["file_replication"] = generate_file_repl_dict(blade)
            info["bucket_replication"] = generate_bucket_repl_dict(module, blade)
            info["snap_transfers"] = generate_snap_transfer_dict(blade)
            info["remote_credentials"] = generate_remote_creds_dict(blade)
            info["targets"] = generate_targets_dict(blade)
    if MIN_32_API in api_version:
        # Calls for data only available from Purity//FB 3.2 and higher
        blade = get_system(module)
        if "accounts" in subset or "all" in subset:
            info["accounts"] = generate_object_store_accounts_dict(blade)
        if "ad" in subset or "all" in subset:
            info["active_directory"] = generate_ad_dict(blade)
        if "kerberos" in subset or "all" in subset:
            info["kerberos"] = generate_kerb_dict(blade)
        if "policies" in subset or "all" in subset:
            if SMB_MODE_API_VERSION in api_version:
                info["access_policies"] = generate_object_store_access_policies_dict(
                    blade
                )
            if PUBLIC_API_VERSION in api_version:
                info["bucket_access_policies"] = generate_bucket_access_policies_dict(
                    blade
                )
                info["bucket_cross_origin_policies"] = (
                    generate_bucket_cross_object_policies_dict(blade)
                )
            if NFS_POLICY_API_VERSION in api_version:
                info["export_policies"] = generate_nfs_export_policies_dict(blade)
            if SMB_CLIENT_API_VERSION in api_version:
                info["share_policies"] = generate_smb_client_policies_dict(blade)
        if "drives" in subset or "all" in subset and DRIVES_API_VERSION in api_version:
            info["drives"] = generate_drives_dict(blade)
        if (
            "servers" in subset
            or "all" in subset
            and SERVERS_API_VERSION in api_version
        ):
            info["servers"] = generate_servers_dict(blade)
    module.exit_json(changed=False, purefb_info=info)


if __name__ == "__main__":
    main()<|MERGE_RESOLUTION|>--- conflicted
+++ resolved
@@ -114,11 +114,7 @@
 NAP_API_VERSION = "2.13"
 RA_DURATION_API_VERSION = "2.14"
 SMTP_ENCRYPT_API_VERSION = "2.15"
-<<<<<<< HEAD
 SERVERS_API_VERSION = "2.16"
-=======
-SERVERS_API_VERSION = " 2.16"
->>>>>>> 1c9fb1b4
 
 
 def _millisecs_to_time(millisecs):
