--- conflicted
+++ resolved
@@ -114,11 +114,7 @@
 NAP_API_VERSION = "2.13"
 RA_DURATION_API_VERSION = "2.14"
 SMTP_ENCRYPT_API_VERSION = "2.15"
-<<<<<<< HEAD
-NO_SMB_API_VERSION = "2.16"
-=======
 SERVERS_API_VERSION = " 2.16"
->>>>>>> be0feb07
 
 
 def _millisecs_to_time(millisecs):
@@ -383,7 +379,7 @@
         .items[0]
         .to_dict()
     )
-    if NO_SMB_API_VERSION not in api_version:
+    if SERVERS_API_VERSION not in api_version:
         config_info["smb_directory_service"] = (
             blade.directory_services.list_directory_services(names=["smb"])
             .items[0]
